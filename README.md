--- conflicted
+++ resolved
@@ -249,7 +249,6 @@
 
 ## Change History
 
-<<<<<<< HEAD
 ### Working in progress
 
 - Colab seems to stop with log output. Try specifying `--console_log_simple` option in the training script to disable rich logging.
@@ -355,7 +354,113 @@
 ```
 `1girl, hatsune miku, vocaloid, microphone, stage, white shirt, best quality, rating: general` や `1girl, hatsune miku, vocaloid, white shirt, smile, stage, microphone, best quality, rating: general` などになります。
 
-=======
+
+### Working in progress
+
+- Colab seems to stop with log output. Try specifying `--console_log_simple` option in the training script to disable rich logging.
+- `train_network.py` and `sdxl_train_network.py` are modified to record some dataset settings in the metadata of the trained model (`caption_prefix`, `caption_suffix`, `keep_tokens_separator`, `secondary_separator`, `enable_wildcard`).
+- Some features are added to the dataset subset settings.
+  - `secondary_separator` is added to specify the tag separator that is not the target of shuffling or dropping. 
+    - Specify `secondary_separator=";;;"`. When you specify `secondary_separator`, the part is not shuffled or dropped. See the example below.
+  - `enable_wildcard` is added. When set to `true`, the wildcard notation `{aaa|bbb|ccc}` can be used. See the example below.
+  - `keep_tokens_separator` is updated to be used twice in the caption. When you specify `keep_tokens_separator="|||"`, the part divided by the second `|||` is not shuffled or dropped and remains at the end.
+  - The existing features `caption_prefix` and `caption_suffix` can be used together. `caption_prefix` and `caption_suffix` are processed first, and then `enable_wildcard`, `keep_tokens_separator`, shuffling and dropping, and `secondary_separator` are processed in order.
+  - The examples are [shown below](#example-of-dataset-settings--データセット設定の記述例).
+
+
+- Colab での動作時、ログ出力で停止してしまうようです。学習スクリプトに `--console_log_simple` オプションを指定し、rich のロギングを無効してお試しください。
+- `train_network.py` および `sdxl_train_network.py` で、学習したモデルのメタデータに一部のデータセット設定が記録されるよう修正しました（`caption_prefix`、`caption_suffix`、`keep_tokens_separator`、`secondary_separator`、`enable_wildcard`）。
+- データセットのサブセット設定にいくつかの機能を追加しました。
+  - シャッフルの対象とならないタグ分割識別子の指定 `secondary_separator` を追加しました。`secondary_separator=";;;"` のように指定します。`secondary_separator` で区切ることで、その部分はシャッフル、drop 時にまとめて扱われます。詳しくは記述例をご覧ください。
+  - `enable_wildcard` を追加しました。`true` にするとワイルドカード記法 `{aaa|bbb|ccc}` が使えます。詳しくは記述例をご覧ください。
+  - `keep_tokens_separator` をキャプション内に 2 つ使えるようにしました。たとえば `keep_tokens_separator="|||"` と指定したとき、`1girl, hatsune miku, vocaloid ||| stage, mic ||| best quality, rating: general` とキャプションを指定すると、二番目の `|||` で分割された部分はシャッフル、drop されず末尾に残ります。
+  - 既存の機能 `caption_prefix` と `caption_suffix` とあわせて使えます。`caption_prefix` と `caption_suffix` は一番最初に処理され、その後、ワイルドカード、`keep_tokens_separator`、シャッフルおよび drop、`secondary_separator` の順に処理されます。
+
+#### Example of dataset settings / データセット設定の記述例:
+
+```toml
+[general]
+flip_aug = true
+color_aug = false
+resolution = [1024, 1024]
+
+[[datasets]]
+batch_size = 6
+enable_bucket = true
+bucket_no_upscale = true
+caption_extension = ".txt"
+keep_tokens_separator= "|||"
+shuffle_caption = true
+caption_tag_dropout_rate = 0.1
+secondary_separator = ";;;" # subset 側に書くこともできます / can be written in the subset side
+enable_wildcard = true # 同上 / same as above
+
+  [[datasets.subsets]]
+  image_dir = "/path/to/image_dir"
+  num_repeats = 1
+
+  # ||| の前後はカンマは不要です（自動的に追加されます） / No comma is required before and after ||| (it is added automatically)
+  caption_prefix = "1girl, hatsune miku, vocaloid |||" 
+  
+  # ||| の後はシャッフル、drop されず残ります / After |||, it is not shuffled or dropped and remains
+  # 単純に文字列として連結されるので、カンマなどは自分で入れる必要があります / It is simply concatenated as a string, so you need to put commas yourself
+  caption_suffix = ", anime screencap ||| masterpiece, rating: general"
+```
+
+#### Example of caption, secondary_separator notation: `secondary_separator = ";;;"`
+
+```txt
+1girl, hatsune miku, vocaloid, upper body, looking at viewer, sky;;;cloud;;;day, outdoors
+```
+The part `sky;;;cloud;;;day` is replaced with `sky,cloud,day` without shuffling or dropping. When shuffling and dropping are enabled, it is processed as a whole (as one tag). For example, it becomes `vocaloid, 1girl, upper body, sky,cloud,day, outdoors, hatsune miku` (shuffled) or `vocaloid, 1girl, outdoors, looking at viewer, upper body, hatsune miku` (dropped).
+
+#### Example of caption, enable_wildcard notation: `enable_wildcard = true`
+
+```txt
+1girl, hatsune miku, vocaloid, upper body, looking at viewer, {simple|white} background
+```
+`simple` or `white` is randomly selected, and it becomes `simple background` or `white background`.
+
+```txt
+1girl, hatsune miku, vocaloid, {{retro style}}
+```
+If you want to include `{` or `}` in the tag string, double them like `{{` or `}}` (in this example, the actual caption used for training is `{retro style}`).
+
+#### Example of caption, `keep_tokens_separator` notation: `keep_tokens_separator = "|||"`
+
+```txt
+1girl, hatsune miku, vocaloid ||| stage, microphone, white shirt, smile ||| best quality, rating: general
+```
+It becomes `1girl, hatsune miku, vocaloid, microphone, stage, white shirt, best quality, rating: general` or `1girl, hatsune miku, vocaloid, white shirt, smile, stage, microphone, best quality, rating: general` etc.
+
+
+#### キャプション記述例、secondary_separator 記法：`secondary_separator = ";;;"` の場合
+
+```txt
+1girl, hatsune miku, vocaloid, upper body, looking at viewer, sky;;;cloud;;;day, outdoors
+```
+`sky;;;cloud;;;day` の部分はシャッフル、drop されず `sky,cloud,day` に置換されます。シャッフル、drop が有効な場合、まとめて（一つのタグとして）処理されます。つまり `vocaloid, 1girl, upper body, sky,cloud,day, outdoors, hatsune miku` （シャッフル）や `vocaloid, 1girl, outdoors, looking at viewer, upper body, hatsune miku` （drop されたケース）などになります。
+
+#### キャプション記述例、ワイルドカード記法： `enable_wildcard = true` の場合
+
+```txt
+1girl, hatsune miku, vocaloid, upper body, looking at viewer, {simple|white} background
+```
+ランダムに `simple` または `white` が選ばれ、`simple background` または `white background` になります。
+
+```txt
+1girl, hatsune miku, vocaloid, {{retro style}}
+```
+タグ文字列に `{` や `}` そのものを含めたい場合は `{{` や `}}` のように二つ重ねてください（この例では実際に学習に用いられるキャプションは `{retro style}` になります）。
+
+#### キャプション記述例、`keep_tokens_separator` 記法： `keep_tokens_separator = "|||"` の場合
+
+```txt
+1girl, hatsune miku, vocaloid ||| stage, microphone, white shirt, smile ||| best quality, rating: general
+```
+`1girl, hatsune miku, vocaloid, microphone, stage, white shirt, best quality, rating: general` や `1girl, hatsune miku, vocaloid, white shirt, smile, stage, microphone, best quality, rating: general` などになります。
+
+
 ### Mar 15, 2024 / 2024/3/15: v0.8.5
 
 - Fixed a bug that the value of timestep embedding during SDXL training was incorrect.
@@ -365,7 +470,6 @@
 - SDXL 学習時の timestep embedding の値が誤っていたのを修正しました。
   - 生成スクリプトでの推論時についてもあわせて修正しました。
   - 影響の度合いは不明ですが、SDXL の学習時にはアップデートをお願いいたします。
->>>>>>> 6b1520a4
 
 ### Feb 24, 2024 / 2024/2/24: v0.8.4
 
